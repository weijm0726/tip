--- conflicted
+++ resolved
@@ -1737,10 +1737,7 @@
 const struct vm_operations_struct generic_file_vm_ops = {
 	.fault		= filemap_fault,
 	.page_mkwrite	= filemap_page_mkwrite,
-<<<<<<< HEAD
-=======
 	.remap_pages	= generic_file_remap_pages,
->>>>>>> 4a8e43fe
 };
 
 /* This is used for a general mmap of a disk file */
@@ -2542,10 +2539,6 @@
 		if (err < 0 && ret > 0)
 			ret = err;
 	}
-<<<<<<< HEAD
-	blk_finish_plug(&plug);
-=======
->>>>>>> 4a8e43fe
 	sb_end_write(inode->i_sb);
 	return ret;
 }
