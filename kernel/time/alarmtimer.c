--- conflicted
+++ resolved
@@ -838,15 +838,6 @@
 }
 
 const struct k_clock alarm_clock = {
-<<<<<<< HEAD
-	.clock_getres	= alarm_clock_getres,
-	.clock_get	= alarm_clock_get,
-	.timer_create	= alarm_timer_create,
-	.timer_set	= alarm_timer_set,
-	.timer_del	= alarm_timer_del,
-	.timer_get	= alarm_timer_get,
-	.nsleep		= alarm_timer_nsleep,
-=======
 	.clock_getres		= alarm_clock_getres,
 	.clock_get		= alarm_clock_get,
 	.timer_create		= alarm_timer_create,
@@ -859,7 +850,6 @@
 	.timer_remaining	= alarm_timer_remaining,
 	.timer_try_to_cancel	= alarm_timer_try_to_cancel,
 	.nsleep			= alarm_timer_nsleep,
->>>>>>> f2c45807
 };
 #endif /* CONFIG_POSIX_TIMERS */
 
