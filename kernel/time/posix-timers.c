/*
 * linux/kernel/posix-timers.c
 *
 *
 * 2002-10-15  Posix Clocks & timers
 *                           by George Anzinger george@mvista.com
 *
 *			     Copyright (C) 2002 2003 by MontaVista Software.
 *
 * 2004-06-01  Fix CLOCK_REALTIME clock/timer TIMER_ABSTIME bug.
 *			     Copyright (C) 2004 Boris Hu
 *
 * This program is free software; you can redistribute it and/or modify
 * it under the terms of the GNU General Public License as published by
 * the Free Software Foundation; either version 2 of the License, or (at
 * your option) any later version.
 *
 * This program is distributed in the hope that it will be useful, but
 * WITHOUT ANY WARRANTY; without even the implied warranty of
 * MERCHANTABILITY or FITNESS FOR A PARTICULAR PURPOSE. See the GNU
 * General Public License for more details.

 * You should have received a copy of the GNU General Public License
 * along with this program; if not, write to the Free Software
 * Foundation, Inc., 675 Mass Ave, Cambridge, MA 02139, USA.
 *
 * MontaVista Software | 1237 East Arques Avenue | Sunnyvale | CA 94085 | USA
 */

/* These are all the functions necessary to implement
 * POSIX clocks & timers
 */
#include <linux/mm.h>
#include <linux/interrupt.h>
#include <linux/slab.h>
#include <linux/time.h>
#include <linux/mutex.h>
#include <linux/sched/task.h>

#include <linux/uaccess.h>
#include <linux/list.h>
#include <linux/init.h>
#include <linux/compiler.h>
#include <linux/hash.h>
#include <linux/posix-clock.h>
#include <linux/posix-timers.h>
#include <linux/syscalls.h>
#include <linux/wait.h>
#include <linux/workqueue.h>
#include <linux/export.h>
#include <linux/hashtable.h>

#include "timekeeping.h"
#include "posix-timers.h"

/*
 * Management arrays for POSIX timers. Timers are now kept in static hash table
 * with 512 entries.
 * Timer ids are allocated by local routine, which selects proper hash head by
 * key, constructed from current->signal address and per signal struct counter.
 * This keeps timer ids unique per process, but now they can intersect between
 * processes.
 */

/*
 * Lets keep our timers in a slab cache :-)
 */
static struct kmem_cache *posix_timers_cache;

static DEFINE_HASHTABLE(posix_timers_hashtable, 9);
static DEFINE_SPINLOCK(hash_lock);

static const struct k_clock * const posix_clocks[];
static const struct k_clock *clockid_to_kclock(const clockid_t id);

/*
 * we assume that the new SIGEV_THREAD_ID shares no bits with the other
 * SIGEV values.  Here we put out an error if this assumption fails.
 */
#if SIGEV_THREAD_ID != (SIGEV_THREAD_ID & \
                       ~(SIGEV_SIGNAL | SIGEV_NONE | SIGEV_THREAD))
#error "SIGEV_THREAD_ID must not share bit with other SIGEV values!"
#endif

/*
 * parisc wants ENOTSUP instead of EOPNOTSUPP
 */
#ifndef ENOTSUP
# define ENANOSLEEP_NOTSUP EOPNOTSUPP
#else
# define ENANOSLEEP_NOTSUP ENOTSUP
#endif

/*
 * The timer ID is turned into a timer address by idr_find().
 * Verifying a valid ID consists of:
 *
 * a) checking that idr_find() returns other than -1.
 * b) checking that the timer id matches the one in the timer itself.
 * c) that the timer owner is in the callers thread group.
 */

/*
 * CLOCKs: The POSIX standard calls for a couple of clocks and allows us
 *	    to implement others.  This structure defines the various
 *	    clocks.
 *
 * RESOLUTION: Clock resolution is used to round up timer and interval
 *	    times, NOT to report clock times, which are reported with as
 *	    much resolution as the system can muster.  In some cases this
 *	    resolution may depend on the underlying clock hardware and
 *	    may not be quantifiable until run time, and only then is the
 *	    necessary code is written.	The standard says we should say
 *	    something about this issue in the documentation...
 *
 * FUNCTIONS: The CLOCKs structure defines possible functions to
 *	    handle various clock functions.
 *
 *	    The standard POSIX timer management code assumes the
 *	    following: 1.) The k_itimer struct (sched.h) is used for
 *	    the timer.  2.) The list, it_lock, it_clock, it_id and
 *	    it_pid fields are not modified by timer code.
 *
 * Permissions: It is assumed that the clock_settime() function defined
 *	    for each clock will take care of permission checks.	 Some
 *	    clocks may be set able by any user (i.e. local process
 *	    clocks) others not.	 Currently the only set able clock we
 *	    have is CLOCK_REALTIME and its high res counter part, both of
 *	    which we beg off on and pass to do_sys_settimeofday().
 */
<<<<<<< HEAD

/*
 * These ones are defined below.
 */
static int common_nsleep(const clockid_t, int flags, struct timespec64 *t,
			 struct timespec __user *rmtp);
static int common_timer_create(struct k_itimer *new_timer);
static void common_timer_get(struct k_itimer *, struct itimerspec64 *);
static int common_timer_set(struct k_itimer *, int,
			    struct itimerspec64 *, struct itimerspec64 *);
static int common_timer_del(struct k_itimer *timer);

static enum hrtimer_restart posix_timer_fn(struct hrtimer *data);

=======
>>>>>>> f2c45807
static struct k_itimer *__lock_timer(timer_t timer_id, unsigned long *flags);

#define lock_timer(tid, flags)						   \
({	struct k_itimer *__timr;					   \
	__cond_lock(&__timr->it_lock, __timr = __lock_timer(tid, flags));  \
	__timr;								   \
})

static int hash(struct signal_struct *sig, unsigned int nr)
{
	return hash_32(hash32_ptr(sig) ^ nr, HASH_BITS(posix_timers_hashtable));
}

static struct k_itimer *__posix_timers_find(struct hlist_head *head,
					    struct signal_struct *sig,
					    timer_t id)
{
	struct k_itimer *timer;

	hlist_for_each_entry_rcu(timer, head, t_hash) {
		if ((timer->it_signal == sig) && (timer->it_id == id))
			return timer;
	}
	return NULL;
}

static struct k_itimer *posix_timer_by_id(timer_t id)
{
	struct signal_struct *sig = current->signal;
	struct hlist_head *head = &posix_timers_hashtable[hash(sig, id)];

	return __posix_timers_find(head, sig, id);
}

static int posix_timer_add(struct k_itimer *timer)
{
	struct signal_struct *sig = current->signal;
	int first_free_id = sig->posix_timer_id;
	struct hlist_head *head;
	int ret = -ENOENT;

	do {
		spin_lock(&hash_lock);
		head = &posix_timers_hashtable[hash(sig, sig->posix_timer_id)];
		if (!__posix_timers_find(head, sig, sig->posix_timer_id)) {
			hlist_add_head_rcu(&timer->t_hash, head);
			ret = sig->posix_timer_id;
		}
		if (++sig->posix_timer_id < 0)
			sig->posix_timer_id = 0;
		if ((sig->posix_timer_id == first_free_id) && (ret == -ENOENT))
			/* Loop over all possible ids completed */
			ret = -EAGAIN;
		spin_unlock(&hash_lock);
	} while (ret == -ENOENT);
	return ret;
}

static inline void unlock_timer(struct k_itimer *timr, unsigned long flags)
{
	spin_unlock_irqrestore(&timr->it_lock, flags);
}

/* Get clock_realtime */
static int posix_clock_realtime_get(clockid_t which_clock, struct timespec64 *tp)
{
	ktime_get_real_ts64(tp);
	return 0;
}

/* Set clock_realtime */
static int posix_clock_realtime_set(const clockid_t which_clock,
				    const struct timespec64 *tp)
{
	return do_sys_settimeofday64(tp, NULL);
}

static int posix_clock_realtime_adj(const clockid_t which_clock,
				    struct timex *t)
{
	return do_adjtimex(t);
}

/*
 * Get monotonic time for posix timers
 */
static int posix_ktime_get_ts(clockid_t which_clock, struct timespec64 *tp)
{
	ktime_get_ts64(tp);
	return 0;
}

/*
 * Get monotonic-raw time for posix timers
 */
static int posix_get_monotonic_raw(clockid_t which_clock, struct timespec64 *tp)
{
	getrawmonotonic64(tp);
	return 0;
}


static int posix_get_realtime_coarse(clockid_t which_clock, struct timespec64 *tp)
{
	*tp = current_kernel_time64();
	return 0;
}

static int posix_get_monotonic_coarse(clockid_t which_clock,
						struct timespec64 *tp)
{
	*tp = get_monotonic_coarse64();
	return 0;
}

static int posix_get_coarse_res(const clockid_t which_clock, struct timespec64 *tp)
{
	*tp = ktime_to_timespec64(KTIME_LOW_RES);
	return 0;
}

static int posix_get_boottime(const clockid_t which_clock, struct timespec64 *tp)
{
	get_monotonic_boottime64(tp);
	return 0;
}

static int posix_get_tai(clockid_t which_clock, struct timespec64 *tp)
{
	timekeeping_clocktai64(tp);
	return 0;
}

static int posix_get_hrtimer_res(clockid_t which_clock, struct timespec64 *tp)
{
	tp->tv_sec = 0;
	tp->tv_nsec = hrtimer_resolution;
	return 0;
}


static const struct k_clock clock_realtime = {
	.clock_getres	= posix_get_hrtimer_res,
	.clock_get	= posix_clock_realtime_get,
	.clock_set	= posix_clock_realtime_set,
	.clock_adj	= posix_clock_realtime_adj,
	.nsleep		= common_nsleep,
	.nsleep_restart	= hrtimer_nanosleep_restart,
	.timer_create	= common_timer_create,
	.timer_set	= common_timer_set,
	.timer_get	= common_timer_get,
	.timer_del	= common_timer_del,
};

static const struct k_clock clock_monotonic = {
	.clock_getres	= posix_get_hrtimer_res,
	.clock_get	= posix_ktime_get_ts,
	.nsleep		= common_nsleep,
	.nsleep_restart	= hrtimer_nanosleep_restart,
	.timer_create	= common_timer_create,
	.timer_set	= common_timer_set,
	.timer_get	= common_timer_get,
	.timer_del	= common_timer_del,
};

static const struct k_clock clock_monotonic_raw = {
	.clock_getres	= posix_get_hrtimer_res,
	.clock_get	= posix_get_monotonic_raw,
};

static const struct k_clock clock_realtime_coarse = {
	.clock_getres	= posix_get_coarse_res,
	.clock_get	= posix_get_realtime_coarse,
};

static const struct k_clock clock_monotonic_coarse = {
	.clock_getres	= posix_get_coarse_res,
	.clock_get	= posix_get_monotonic_coarse,
};

static const struct k_clock clock_tai = {
	.clock_getres	= posix_get_hrtimer_res,
	.clock_get	= posix_get_tai,
	.nsleep		= common_nsleep,
	.nsleep_restart	= hrtimer_nanosleep_restart,
	.timer_create	= common_timer_create,
	.timer_set	= common_timer_set,
	.timer_get	= common_timer_get,
	.timer_del	= common_timer_del,
};

static const struct k_clock clock_boottime = {
	.clock_getres	= posix_get_hrtimer_res,
	.clock_get	= posix_get_boottime,
	.nsleep		= common_nsleep,
	.nsleep_restart	= hrtimer_nanosleep_restart,
	.timer_create	= common_timer_create,
	.timer_set	= common_timer_set,
	.timer_get	= common_timer_get,
	.timer_del	= common_timer_del,
};

static const struct k_clock * const posix_clocks[] = {
	[CLOCK_REALTIME]		= &clock_realtime,
	[CLOCK_MONOTONIC]		= &clock_monotonic,
	[CLOCK_PROCESS_CPUTIME_ID]	= &clock_process,
	[CLOCK_THREAD_CPUTIME_ID]	= &clock_thread,
	[CLOCK_MONOTONIC_RAW]		= &clock_monotonic_raw,
	[CLOCK_REALTIME_COARSE]		= &clock_realtime_coarse,
	[CLOCK_MONOTONIC_COARSE]	= &clock_monotonic_coarse,
	[CLOCK_BOOTTIME]		= &clock_boottime,
	[CLOCK_REALTIME_ALARM]		= &alarm_clock,
	[CLOCK_BOOTTIME_ALARM]		= &alarm_clock,
	[CLOCK_TAI]			= &clock_tai,
};

/*
 * Initialize everything, well, just everything in Posix clocks/timers ;)
 */
static __init int init_posix_timers(void)
{
	posix_timers_cache = kmem_cache_create("posix_timers_cache",
					sizeof (struct k_itimer), 0, SLAB_PANIC,
					NULL);
	return 0;
}
__initcall(init_posix_timers);

static void common_hrtimer_rearm(struct k_itimer *timr)
{
	struct hrtimer *timer = &timr->it.real.timer;

	if (!timr->it_interval)
		return;

	timr->it_overrun += (unsigned int) hrtimer_forward(timer,
						timer->base->get_time(),
						timr->it_interval);
	hrtimer_restart(timer);
}

/*
 * This function is exported for use by the signal deliver code.  It is
 * called just prior to the info block being released and passes that
 * block to us.  It's function is to update the overrun entry AND to
 * restart the timer.  It should only be called if the timer is to be
 * restarted (i.e. we have flagged this in the sys_private entry of the
 * info block).
 *
 * To protect against the timer going away while the interrupt is queued,
 * we require that the it_requeue_pending flag be set.
 */
void posixtimer_rearm(struct siginfo *info)
{
	struct k_itimer *timr;
	unsigned long flags;

	timr = lock_timer(info->si_tid, &flags);
	if (!timr)
		return;

	if (timr->it_requeue_pending == info->si_sys_private) {
		timr->kclock->timer_rearm(timr);

		timr->it_active = 1;
		timr->it_overrun_last = timr->it_overrun;
		timr->it_overrun = -1;
		++timr->it_requeue_pending;

		info->si_overrun += timr->it_overrun_last;
	}

	unlock_timer(timr, flags);
}

int posix_timer_event(struct k_itimer *timr, int si_private)
{
	struct task_struct *task;
	int shared, ret = -1;
	/*
	 * FIXME: if ->sigq is queued we can race with
	 * dequeue_signal()->posixtimer_rearm().
	 *
	 * If dequeue_signal() sees the "right" value of
	 * si_sys_private it calls posixtimer_rearm().
	 * We re-queue ->sigq and drop ->it_lock().
	 * posixtimer_rearm() locks the timer
	 * and re-schedules it while ->sigq is pending.
	 * Not really bad, but not that we want.
	 */
	timr->sigq->info.si_sys_private = si_private;

	rcu_read_lock();
	task = pid_task(timr->it_pid, PIDTYPE_PID);
	if (task) {
		shared = !(timr->it_sigev_notify & SIGEV_THREAD_ID);
		ret = send_sigqueue(timr->sigq, task, shared);
	}
	rcu_read_unlock();
	/* If we failed to send the signal the timer stops. */
	return ret > 0;
}

/*
 * This function gets called when a POSIX.1b interval timer expires.  It
 * is used as a callback from the kernel internal timer.  The
 * run_timer_list code ALWAYS calls with interrupts on.

 * This code is for CLOCK_REALTIME* and CLOCK_MONOTONIC* timers.
 */
static enum hrtimer_restart posix_timer_fn(struct hrtimer *timer)
{
	struct k_itimer *timr;
	unsigned long flags;
	int si_private = 0;
	enum hrtimer_restart ret = HRTIMER_NORESTART;

	timr = container_of(timer, struct k_itimer, it.real.timer);
	spin_lock_irqsave(&timr->it_lock, flags);

	timr->it_active = 0;
	if (timr->it_interval != 0)
		si_private = ++timr->it_requeue_pending;

	if (posix_timer_event(timr, si_private)) {
		/*
		 * signal was not sent because of sig_ignor
		 * we will not get a call back to restart it AND
		 * it should be restarted.
		 */
		if (timr->it_interval != 0) {
			ktime_t now = hrtimer_cb_get_time(timer);

			/*
			 * FIXME: What we really want, is to stop this
			 * timer completely and restart it in case the
			 * SIG_IGN is removed. This is a non trivial
			 * change which involves sighand locking
			 * (sigh !), which we don't want to do late in
			 * the release cycle.
			 *
			 * For now we just let timers with an interval
			 * less than a jiffie expire every jiffie to
			 * avoid softirq starvation in case of SIG_IGN
			 * and a very small interval, which would put
			 * the timer right back on the softirq pending
			 * list. By moving now ahead of time we trick
			 * hrtimer_forward() to expire the timer
			 * later, while we still maintain the overrun
			 * accuracy, but have some inconsistency in
			 * the timer_gettime() case. This is at least
			 * better than a starved softirq. A more
			 * complex fix which solves also another related
			 * inconsistency is already in the pipeline.
			 */
#ifdef CONFIG_HIGH_RES_TIMERS
			{
				ktime_t kj = NSEC_PER_SEC / HZ;

				if (timr->it_interval < kj)
					now = ktime_add(now, kj);
			}
#endif
			timr->it_overrun += (unsigned int)
				hrtimer_forward(timer, now,
						timr->it_interval);
			ret = HRTIMER_RESTART;
			++timr->it_requeue_pending;
			timr->it_active = 1;
		}
	}

	unlock_timer(timr, flags);
	return ret;
}

static struct pid *good_sigevent(sigevent_t * event)
{
	struct task_struct *rtn = current->group_leader;

	if ((event->sigev_notify & SIGEV_THREAD_ID ) &&
		(!(rtn = find_task_by_vpid(event->sigev_notify_thread_id)) ||
		 !same_thread_group(rtn, current) ||
		 (event->sigev_notify & ~SIGEV_THREAD_ID) != SIGEV_SIGNAL))
		return NULL;

	if (((event->sigev_notify & ~SIGEV_THREAD_ID) != SIGEV_NONE) &&
	    ((event->sigev_signo <= 0) || (event->sigev_signo > SIGRTMAX)))
		return NULL;

	return task_pid(rtn);
}

static struct k_itimer * alloc_posix_timer(void)
{
	struct k_itimer *tmr;
	tmr = kmem_cache_zalloc(posix_timers_cache, GFP_KERNEL);
	if (!tmr)
		return tmr;
	if (unlikely(!(tmr->sigq = sigqueue_alloc()))) {
		kmem_cache_free(posix_timers_cache, tmr);
		return NULL;
	}
	memset(&tmr->sigq->info, 0, sizeof(siginfo_t));
	return tmr;
}

static void k_itimer_rcu_free(struct rcu_head *head)
{
	struct k_itimer *tmr = container_of(head, struct k_itimer, it.rcu);

	kmem_cache_free(posix_timers_cache, tmr);
}

#define IT_ID_SET	1
#define IT_ID_NOT_SET	0
static void release_posix_timer(struct k_itimer *tmr, int it_id_set)
{
	if (it_id_set) {
		unsigned long flags;
		spin_lock_irqsave(&hash_lock, flags);
		hlist_del_rcu(&tmr->t_hash);
		spin_unlock_irqrestore(&hash_lock, flags);
	}
	put_pid(tmr->it_pid);
	sigqueue_free(tmr->sigq);
	call_rcu(&tmr->it.rcu, k_itimer_rcu_free);
}

<<<<<<< HEAD
static const struct k_clock *clockid_to_kclock(const clockid_t id)
{
	if (id < 0)
		return (id & CLOCKFD_MASK) == CLOCKFD ?
			&clock_posix_dynamic : &clock_posix_cpu;

	if (id >= ARRAY_SIZE(posix_clocks) || !posix_clocks[id])
		return NULL;
	return posix_clocks[id];
}

=======
>>>>>>> f2c45807
static int common_timer_create(struct k_itimer *new_timer)
{
	hrtimer_init(&new_timer->it.real.timer, new_timer->it_clock, 0);
	return 0;
}

/* Create a POSIX.1b interval timer. */

SYSCALL_DEFINE3(timer_create, const clockid_t, which_clock,
		struct sigevent __user *, timer_event_spec,
		timer_t __user *, created_timer_id)
{
	const struct k_clock *kc = clockid_to_kclock(which_clock);
	struct k_itimer *new_timer;
	int error, new_timer_id;
	sigevent_t event;
	int it_id_set = IT_ID_NOT_SET;

	if (!kc)
		return -EINVAL;
	if (!kc->timer_create)
		return -EOPNOTSUPP;

	new_timer = alloc_posix_timer();
	if (unlikely(!new_timer))
		return -EAGAIN;

	spin_lock_init(&new_timer->it_lock);
	new_timer_id = posix_timer_add(new_timer);
	if (new_timer_id < 0) {
		error = new_timer_id;
		goto out;
	}

	it_id_set = IT_ID_SET;
	new_timer->it_id = (timer_t) new_timer_id;
	new_timer->it_clock = which_clock;
	new_timer->kclock = kc;
	new_timer->it_overrun = -1;

	if (timer_event_spec) {
		if (copy_from_user(&event, timer_event_spec, sizeof (event))) {
			error = -EFAULT;
			goto out;
		}
		rcu_read_lock();
		new_timer->it_pid = get_pid(good_sigevent(&event));
		rcu_read_unlock();
		if (!new_timer->it_pid) {
			error = -EINVAL;
			goto out;
		}
	} else {
		memset(&event.sigev_value, 0, sizeof(event.sigev_value));
		event.sigev_notify = SIGEV_SIGNAL;
		event.sigev_signo = SIGALRM;
		event.sigev_value.sival_int = new_timer->it_id;
		new_timer->it_pid = get_pid(task_tgid(current));
	}

	new_timer->it_sigev_notify     = event.sigev_notify;
	new_timer->sigq->info.si_signo = event.sigev_signo;
	new_timer->sigq->info.si_value = event.sigev_value;
	new_timer->sigq->info.si_tid   = new_timer->it_id;
	new_timer->sigq->info.si_code  = SI_TIMER;

	if (copy_to_user(created_timer_id,
			 &new_timer_id, sizeof (new_timer_id))) {
		error = -EFAULT;
		goto out;
	}

	error = kc->timer_create(new_timer);
	if (error)
		goto out;

	spin_lock_irq(&current->sighand->siglock);
	new_timer->it_signal = current->signal;
	list_add(&new_timer->list, &current->signal->posix_timers);
	spin_unlock_irq(&current->sighand->siglock);

	return 0;
	/*
	 * In the case of the timer belonging to another task, after
	 * the task is unlocked, the timer is owned by the other task
	 * and may cease to exist at any time.  Don't use or modify
	 * new_timer after the unlock call.
	 */
out:
	release_posix_timer(new_timer, it_id_set);
	return error;
}

/*
 * Locking issues: We need to protect the result of the id look up until
 * we get the timer locked down so it is not deleted under us.  The
 * removal is done under the idr spinlock so we use that here to bridge
 * the find to the timer lock.  To avoid a dead lock, the timer id MUST
 * be release with out holding the timer lock.
 */
static struct k_itimer *__lock_timer(timer_t timer_id, unsigned long *flags)
{
	struct k_itimer *timr;

	/*
	 * timer_t could be any type >= int and we want to make sure any
	 * @timer_id outside positive int range fails lookup.
	 */
	if ((unsigned long long)timer_id > INT_MAX)
		return NULL;

	rcu_read_lock();
	timr = posix_timer_by_id(timer_id);
	if (timr) {
		spin_lock_irqsave(&timr->it_lock, *flags);
		if (timr->it_signal == current->signal) {
			rcu_read_unlock();
			return timr;
		}
		spin_unlock_irqrestore(&timr->it_lock, *flags);
	}
	rcu_read_unlock();

	return NULL;
}

static ktime_t common_hrtimer_remaining(struct k_itimer *timr, ktime_t now)
{
	struct hrtimer *timer = &timr->it.real.timer;

	return __hrtimer_expires_remaining_adjusted(timer, now);
}

static int common_hrtimer_forward(struct k_itimer *timr, ktime_t now)
{
	struct hrtimer *timer = &timr->it.real.timer;

	return (int)hrtimer_forward(timer, now, timr->it_interval);
}

/*
 * Get the time remaining on a POSIX.1b interval timer.  This function
 * is ALWAYS called with spin_lock_irq on the timer, thus it must not
 * mess with irq.
 *
 * We have a couple of messes to clean up here.  First there is the case
 * of a timer that has a requeue pending.  These timers should appear to
 * be in the timer list with an expiry as if we were to requeue them
 * now.
 *
 * The second issue is the SIGEV_NONE timer which may be active but is
 * not really ever put in the timer list (to save system resources).
 * This timer may be expired, and if so, we will do it here.  Otherwise
 * it is the same as a requeue pending timer WRT to what we should
 * report.
 */
void common_timer_get(struct k_itimer *timr, struct itimerspec64 *cur_setting)
{
	const struct k_clock *kc = timr->kclock;
	ktime_t now, remaining, iv;
	struct timespec64 ts64;
	bool sig_none;

	sig_none = (timr->it_sigev_notify & ~SIGEV_THREAD_ID) != SIGEV_NONE;
	iv = timr->it_interval;

	/* interval timer ? */
	if (iv) {
		cur_setting->it_interval = ktime_to_timespec64(iv);
	} else if (!timr->it_active) {
		/*
		 * SIGEV_NONE oneshot timers are never queued. Check them
		 * below.
		 */
		if (!sig_none)
			return;
	}

	/*
	 * The timespec64 based conversion is suboptimal, but it's not
	 * worth to implement yet another callback.
	 */
	kc->clock_get(timr->it_clock, &ts64);
	now = timespec64_to_ktime(ts64);

	/*
	 * When a requeue is pending or this is a SIGEV_NONE timer move the
	 * expiry time forward by intervals, so expiry is > now.
	 */
	if (iv && (timr->it_requeue_pending & REQUEUE_PENDING || sig_none))
		timr->it_overrun += kc->timer_forward(timr, now);

	remaining = kc->timer_remaining(timr, now);
	/* Return 0 only, when the timer is expired and not pending */
	if (remaining <= 0) {
		/*
		 * A single shot SIGEV_NONE timer must return 0, when
		 * it is expired !
		 */
		if (!sig_none)
			cur_setting->it_value.tv_nsec = 1;
	} else {
		cur_setting->it_value = ktime_to_timespec64(remaining);
	}
}

/* Get the time remaining on a POSIX.1b interval timer. */
SYSCALL_DEFINE2(timer_gettime, timer_t, timer_id,
		struct itimerspec __user *, setting)
{
	struct itimerspec64 cur_setting64;
	struct itimerspec cur_setting;
	struct k_itimer *timr;
	const struct k_clock *kc;
	unsigned long flags;
	int ret = 0;

	timr = lock_timer(timer_id, &flags);
	if (!timr)
		return -EINVAL;

	memset(&cur_setting64, 0, sizeof(cur_setting64));
	kc = timr->kclock;
	if (WARN_ON_ONCE(!kc || !kc->timer_get))
		ret = -EINVAL;
	else
		kc->timer_get(timr, &cur_setting64);

	unlock_timer(timr, flags);

	cur_setting = itimerspec64_to_itimerspec(&cur_setting64);
	if (!ret && copy_to_user(setting, &cur_setting, sizeof (cur_setting)))
		return -EFAULT;

	return ret;
}

/*
 * Get the number of overruns of a POSIX.1b interval timer.  This is to
 * be the overrun of the timer last delivered.  At the same time we are
 * accumulating overruns on the next timer.  The overrun is frozen when
 * the signal is delivered, either at the notify time (if the info block
 * is not queued) or at the actual delivery time (as we are informed by
 * the call back to posixtimer_rearm().  So all we need to do is
 * to pick up the frozen overrun.
 */
SYSCALL_DEFINE1(timer_getoverrun, timer_t, timer_id)
{
	struct k_itimer *timr;
	int overrun;
	unsigned long flags;

	timr = lock_timer(timer_id, &flags);
	if (!timr)
		return -EINVAL;

	overrun = timr->it_overrun_last;
	unlock_timer(timr, flags);

	return overrun;
}

static void common_hrtimer_arm(struct k_itimer *timr, ktime_t expires,
			       bool absolute, bool sigev_none)
{
	struct hrtimer *timer = &timr->it.real.timer;
	enum hrtimer_mode mode;

	mode = absolute ? HRTIMER_MODE_ABS : HRTIMER_MODE_REL;
	hrtimer_init(&timr->it.real.timer, timr->it_clock, mode);
	timr->it.real.timer.function = posix_timer_fn;

	if (!absolute)
		expires = ktime_add_safe(expires, timer->base->get_time());
	hrtimer_set_expires(timer, expires);

	if (!sigev_none)
		hrtimer_start_expires(timer, HRTIMER_MODE_ABS);
}

static int common_hrtimer_try_to_cancel(struct k_itimer *timr)
{
	return hrtimer_try_to_cancel(&timr->it.real.timer);
}

/* Set a POSIX.1b interval timer. */
int common_timer_set(struct k_itimer *timr, int flags,
		     struct itimerspec64 *new_setting,
		     struct itimerspec64 *old_setting)
{
	const struct k_clock *kc = timr->kclock;
	bool sigev_none;
	ktime_t expires;

	if (old_setting)
		common_timer_get(timr, old_setting);

	/* Prevent rearming by clearing the interval */
	timr->it_interval = 0;
	/*
	 * Careful here. On SMP systems the timer expiry function could be
	 * active and spinning on timr->it_lock.
	 */
	if (kc->timer_try_to_cancel(timr) < 0)
		return TIMER_RETRY;

	timr->it_active = 0;
	timr->it_requeue_pending = (timr->it_requeue_pending + 2) &
		~REQUEUE_PENDING;
	timr->it_overrun_last = 0;

	/* Switch off the timer when it_value is zero */
	if (!new_setting->it_value.tv_sec && !new_setting->it_value.tv_nsec)
		return 0;

	timr->it_interval = timespec64_to_ktime(new_setting->it_interval);
	expires = timespec64_to_ktime(new_setting->it_value);
	sigev_none = (timr->it_sigev_notify & ~SIGEV_THREAD_ID) == SIGEV_NONE;

	kc->timer_arm(timr, expires, flags & TIMER_ABSTIME, sigev_none);
	timr->it_active = !sigev_none;
	return 0;
}

/* Set a POSIX.1b interval timer */
SYSCALL_DEFINE4(timer_settime, timer_t, timer_id, int, flags,
		const struct itimerspec __user *, new_setting,
		struct itimerspec __user *, old_setting)
{
	struct itimerspec64 new_spec64, old_spec64;
	struct itimerspec64 *rtn = old_setting ? &old_spec64 : NULL;
	struct itimerspec new_spec, old_spec;
	struct k_itimer *timr;
	unsigned long flag;
	const struct k_clock *kc;
	int error = 0;

	if (!new_setting)
		return -EINVAL;

	if (copy_from_user(&new_spec, new_setting, sizeof (new_spec)))
		return -EFAULT;
	new_spec64 = itimerspec_to_itimerspec64(&new_spec);

	if (!timespec64_valid(&new_spec64.it_interval) ||
	    !timespec64_valid(&new_spec64.it_value))
		return -EINVAL;
retry:
	timr = lock_timer(timer_id, &flag);
	if (!timr)
		return -EINVAL;

	kc = timr->kclock;
	if (WARN_ON_ONCE(!kc || !kc->timer_set))
		error = -EINVAL;
	else
		error = kc->timer_set(timr, flags, &new_spec64, rtn);

	unlock_timer(timr, flag);
	if (error == TIMER_RETRY) {
		rtn = NULL;	// We already got the old time...
		goto retry;
	}

	old_spec = itimerspec64_to_itimerspec(&old_spec64);
	if (old_setting && !error &&
	    copy_to_user(old_setting, &old_spec, sizeof (old_spec)))
		error = -EFAULT;

	return error;
}

int common_timer_del(struct k_itimer *timer)
{
	const struct k_clock *kc = timer->kclock;

	timer->it_interval = 0;
	if (kc->timer_try_to_cancel(timer) < 0)
		return TIMER_RETRY;
	timer->it_active = 0;
	return 0;
}

static inline int timer_delete_hook(struct k_itimer *timer)
{
<<<<<<< HEAD
	const struct k_clock *kc = clockid_to_kclock(timer->it_clock);
=======
	const struct k_clock *kc = timer->kclock;
>>>>>>> f2c45807

	if (WARN_ON_ONCE(!kc || !kc->timer_del))
		return -EINVAL;
	return kc->timer_del(timer);
}

/* Delete a POSIX.1b interval timer. */
SYSCALL_DEFINE1(timer_delete, timer_t, timer_id)
{
	struct k_itimer *timer;
	unsigned long flags;

retry_delete:
	timer = lock_timer(timer_id, &flags);
	if (!timer)
		return -EINVAL;

	if (timer_delete_hook(timer) == TIMER_RETRY) {
		unlock_timer(timer, flags);
		goto retry_delete;
	}

	spin_lock(&current->sighand->siglock);
	list_del(&timer->list);
	spin_unlock(&current->sighand->siglock);
	/*
	 * This keeps any tasks waiting on the spin lock from thinking
	 * they got something (see the lock code above).
	 */
	timer->it_signal = NULL;

	unlock_timer(timer, flags);
	release_posix_timer(timer, IT_ID_SET);
	return 0;
}

/*
 * return timer owned by the process, used by exit_itimers
 */
static void itimer_delete(struct k_itimer *timer)
{
	unsigned long flags;

retry_delete:
	spin_lock_irqsave(&timer->it_lock, flags);

	if (timer_delete_hook(timer) == TIMER_RETRY) {
		unlock_timer(timer, flags);
		goto retry_delete;
	}
	list_del(&timer->list);
	/*
	 * This keeps any tasks waiting on the spin lock from thinking
	 * they got something (see the lock code above).
	 */
	timer->it_signal = NULL;

	unlock_timer(timer, flags);
	release_posix_timer(timer, IT_ID_SET);
}

/*
 * This is called by do_exit or de_thread, only when there are no more
 * references to the shared signal_struct.
 */
void exit_itimers(struct signal_struct *sig)
{
	struct k_itimer *tmr;

	while (!list_empty(&sig->posix_timers)) {
		tmr = list_entry(sig->posix_timers.next, struct k_itimer, list);
		itimer_delete(tmr);
	}
}

SYSCALL_DEFINE2(clock_settime, const clockid_t, which_clock,
		const struct timespec __user *, tp)
{
	const struct k_clock *kc = clockid_to_kclock(which_clock);
	struct timespec64 new_tp64;
	struct timespec new_tp;

	if (!kc || !kc->clock_set)
		return -EINVAL;

	if (copy_from_user(&new_tp, tp, sizeof (*tp)))
		return -EFAULT;
	new_tp64 = timespec_to_timespec64(new_tp);

	return kc->clock_set(which_clock, &new_tp64);
}

SYSCALL_DEFINE2(clock_gettime, const clockid_t, which_clock,
		struct timespec __user *,tp)
{
	const struct k_clock *kc = clockid_to_kclock(which_clock);
	struct timespec64 kernel_tp64;
	struct timespec kernel_tp;
	int error;

	if (!kc)
		return -EINVAL;

	error = kc->clock_get(which_clock, &kernel_tp64);
	kernel_tp = timespec64_to_timespec(kernel_tp64);

	if (!error && copy_to_user(tp, &kernel_tp, sizeof (kernel_tp)))
		error = -EFAULT;

	return error;
}

SYSCALL_DEFINE2(clock_adjtime, const clockid_t, which_clock,
		struct timex __user *, utx)
{
	const struct k_clock *kc = clockid_to_kclock(which_clock);
	struct timex ktx;
	int err;

	if (!kc)
		return -EINVAL;
	if (!kc->clock_adj)
		return -EOPNOTSUPP;

	if (copy_from_user(&ktx, utx, sizeof(ktx)))
		return -EFAULT;

	err = kc->clock_adj(which_clock, &ktx);

	if (err >= 0 && copy_to_user(utx, &ktx, sizeof(ktx)))
		return -EFAULT;

	return err;
}

SYSCALL_DEFINE2(clock_getres, const clockid_t, which_clock,
		struct timespec __user *, tp)
{
	const struct k_clock *kc = clockid_to_kclock(which_clock);
	struct timespec64 rtn_tp64;
	struct timespec rtn_tp;
	int error;

	if (!kc)
		return -EINVAL;

	error = kc->clock_getres(which_clock, &rtn_tp64);
	rtn_tp = timespec64_to_timespec(rtn_tp64);

	if (!error && tp && copy_to_user(tp, &rtn_tp, sizeof (rtn_tp)))
		error = -EFAULT;

	return error;
}

/*
 * nanosleep for monotonic and realtime clocks
 */
static int common_nsleep(const clockid_t which_clock, int flags,
			 struct timespec64 *tsave, struct timespec __user *rmtp)
{
	return hrtimer_nanosleep(tsave, rmtp, flags & TIMER_ABSTIME ?
				 HRTIMER_MODE_ABS : HRTIMER_MODE_REL,
				 which_clock);
}

SYSCALL_DEFINE4(clock_nanosleep, const clockid_t, which_clock, int, flags,
		const struct timespec __user *, rqtp,
		struct timespec __user *, rmtp)
{
	const struct k_clock *kc = clockid_to_kclock(which_clock);
	struct timespec64 t64;
	struct timespec t;

	if (!kc)
		return -EINVAL;
	if (!kc->nsleep)
		return -ENANOSLEEP_NOTSUP;

	if (copy_from_user(&t, rqtp, sizeof (struct timespec)))
		return -EFAULT;

	t64 = timespec_to_timespec64(t);
	if (!timespec64_valid(&t64))
		return -EINVAL;

	return kc->nsleep(which_clock, flags, &t64, rmtp);
}

/*
 * This will restart clock_nanosleep. This is required only by
 * compat_clock_nanosleep_restart for now.
 */
long clock_nanosleep_restart(struct restart_block *restart_block)
{
	clockid_t which_clock = restart_block->nanosleep.clockid;
	const struct k_clock *kc = clockid_to_kclock(which_clock);

	if (WARN_ON_ONCE(!kc || !kc->nsleep_restart))
		return -EINVAL;

	return kc->nsleep_restart(restart_block);
}

static const struct k_clock clock_realtime = {
	.clock_getres		= posix_get_hrtimer_res,
	.clock_get		= posix_clock_realtime_get,
	.clock_set		= posix_clock_realtime_set,
	.clock_adj		= posix_clock_realtime_adj,
	.nsleep			= common_nsleep,
	.nsleep_restart		= hrtimer_nanosleep_restart,
	.timer_create		= common_timer_create,
	.timer_set		= common_timer_set,
	.timer_get		= common_timer_get,
	.timer_del		= common_timer_del,
	.timer_rearm		= common_hrtimer_rearm,
	.timer_forward		= common_hrtimer_forward,
	.timer_remaining	= common_hrtimer_remaining,
	.timer_try_to_cancel	= common_hrtimer_try_to_cancel,
	.timer_arm		= common_hrtimer_arm,
};

static const struct k_clock clock_monotonic = {
	.clock_getres		= posix_get_hrtimer_res,
	.clock_get		= posix_ktime_get_ts,
	.nsleep			= common_nsleep,
	.nsleep_restart		= hrtimer_nanosleep_restart,
	.timer_create		= common_timer_create,
	.timer_set		= common_timer_set,
	.timer_get		= common_timer_get,
	.timer_del		= common_timer_del,
	.timer_rearm		= common_hrtimer_rearm,
	.timer_forward		= common_hrtimer_forward,
	.timer_remaining	= common_hrtimer_remaining,
	.timer_try_to_cancel	= common_hrtimer_try_to_cancel,
	.timer_arm		= common_hrtimer_arm,
};

static const struct k_clock clock_monotonic_raw = {
	.clock_getres		= posix_get_hrtimer_res,
	.clock_get		= posix_get_monotonic_raw,
};

static const struct k_clock clock_realtime_coarse = {
	.clock_getres		= posix_get_coarse_res,
	.clock_get		= posix_get_realtime_coarse,
};

static const struct k_clock clock_monotonic_coarse = {
	.clock_getres		= posix_get_coarse_res,
	.clock_get		= posix_get_monotonic_coarse,
};

static const struct k_clock clock_tai = {
	.clock_getres		= posix_get_hrtimer_res,
	.clock_get		= posix_get_tai,
	.nsleep			= common_nsleep,
	.nsleep_restart		= hrtimer_nanosleep_restart,
	.timer_create		= common_timer_create,
	.timer_set		= common_timer_set,
	.timer_get		= common_timer_get,
	.timer_del		= common_timer_del,
	.timer_rearm		= common_hrtimer_rearm,
	.timer_forward		= common_hrtimer_forward,
	.timer_remaining	= common_hrtimer_remaining,
	.timer_try_to_cancel	= common_hrtimer_try_to_cancel,
	.timer_arm		= common_hrtimer_arm,
};

static const struct k_clock clock_boottime = {
	.clock_getres		= posix_get_hrtimer_res,
	.clock_get		= posix_get_boottime,
	.nsleep			= common_nsleep,
	.nsleep_restart		= hrtimer_nanosleep_restart,
	.timer_create		= common_timer_create,
	.timer_set		= common_timer_set,
	.timer_get		= common_timer_get,
	.timer_del		= common_timer_del,
	.timer_rearm		= common_hrtimer_rearm,
	.timer_forward		= common_hrtimer_forward,
	.timer_remaining	= common_hrtimer_remaining,
	.timer_try_to_cancel	= common_hrtimer_try_to_cancel,
	.timer_arm		= common_hrtimer_arm,
};

static const struct k_clock * const posix_clocks[] = {
	[CLOCK_REALTIME]		= &clock_realtime,
	[CLOCK_MONOTONIC]		= &clock_monotonic,
	[CLOCK_PROCESS_CPUTIME_ID]	= &clock_process,
	[CLOCK_THREAD_CPUTIME_ID]	= &clock_thread,
	[CLOCK_MONOTONIC_RAW]		= &clock_monotonic_raw,
	[CLOCK_REALTIME_COARSE]		= &clock_realtime_coarse,
	[CLOCK_MONOTONIC_COARSE]	= &clock_monotonic_coarse,
	[CLOCK_BOOTTIME]		= &clock_boottime,
	[CLOCK_REALTIME_ALARM]		= &alarm_clock,
	[CLOCK_BOOTTIME_ALARM]		= &alarm_clock,
	[CLOCK_TAI]			= &clock_tai,
};

static const struct k_clock *clockid_to_kclock(const clockid_t id)
{
	if (id < 0)
		return (id & CLOCKFD_MASK) == CLOCKFD ?
			&clock_posix_dynamic : &clock_posix_cpu;

	if (id >= ARRAY_SIZE(posix_clocks) || !posix_clocks[id])
		return NULL;
	return posix_clocks[id];
}<|MERGE_RESOLUTION|>--- conflicted
+++ resolved
@@ -128,23 +128,6 @@
  *	    have is CLOCK_REALTIME and its high res counter part, both of
  *	    which we beg off on and pass to do_sys_settimeofday().
  */
-<<<<<<< HEAD
-
-/*
- * These ones are defined below.
- */
-static int common_nsleep(const clockid_t, int flags, struct timespec64 *t,
-			 struct timespec __user *rmtp);
-static int common_timer_create(struct k_itimer *new_timer);
-static void common_timer_get(struct k_itimer *, struct itimerspec64 *);
-static int common_timer_set(struct k_itimer *, int,
-			    struct itimerspec64 *, struct itimerspec64 *);
-static int common_timer_del(struct k_itimer *timer);
-
-static enum hrtimer_restart posix_timer_fn(struct hrtimer *data);
-
-=======
->>>>>>> f2c45807
 static struct k_itimer *__lock_timer(timer_t timer_id, unsigned long *flags);
 
 #define lock_timer(tid, flags)						   \
@@ -284,82 +267,6 @@
 	tp->tv_nsec = hrtimer_resolution;
 	return 0;
 }
-
-
-static const struct k_clock clock_realtime = {
-	.clock_getres	= posix_get_hrtimer_res,
-	.clock_get	= posix_clock_realtime_get,
-	.clock_set	= posix_clock_realtime_set,
-	.clock_adj	= posix_clock_realtime_adj,
-	.nsleep		= common_nsleep,
-	.nsleep_restart	= hrtimer_nanosleep_restart,
-	.timer_create	= common_timer_create,
-	.timer_set	= common_timer_set,
-	.timer_get	= common_timer_get,
-	.timer_del	= common_timer_del,
-};
-
-static const struct k_clock clock_monotonic = {
-	.clock_getres	= posix_get_hrtimer_res,
-	.clock_get	= posix_ktime_get_ts,
-	.nsleep		= common_nsleep,
-	.nsleep_restart	= hrtimer_nanosleep_restart,
-	.timer_create	= common_timer_create,
-	.timer_set	= common_timer_set,
-	.timer_get	= common_timer_get,
-	.timer_del	= common_timer_del,
-};
-
-static const struct k_clock clock_monotonic_raw = {
-	.clock_getres	= posix_get_hrtimer_res,
-	.clock_get	= posix_get_monotonic_raw,
-};
-
-static const struct k_clock clock_realtime_coarse = {
-	.clock_getres	= posix_get_coarse_res,
-	.clock_get	= posix_get_realtime_coarse,
-};
-
-static const struct k_clock clock_monotonic_coarse = {
-	.clock_getres	= posix_get_coarse_res,
-	.clock_get	= posix_get_monotonic_coarse,
-};
-
-static const struct k_clock clock_tai = {
-	.clock_getres	= posix_get_hrtimer_res,
-	.clock_get	= posix_get_tai,
-	.nsleep		= common_nsleep,
-	.nsleep_restart	= hrtimer_nanosleep_restart,
-	.timer_create	= common_timer_create,
-	.timer_set	= common_timer_set,
-	.timer_get	= common_timer_get,
-	.timer_del	= common_timer_del,
-};
-
-static const struct k_clock clock_boottime = {
-	.clock_getres	= posix_get_hrtimer_res,
-	.clock_get	= posix_get_boottime,
-	.nsleep		= common_nsleep,
-	.nsleep_restart	= hrtimer_nanosleep_restart,
-	.timer_create	= common_timer_create,
-	.timer_set	= common_timer_set,
-	.timer_get	= common_timer_get,
-	.timer_del	= common_timer_del,
-};
-
-static const struct k_clock * const posix_clocks[] = {
-	[CLOCK_REALTIME]		= &clock_realtime,
-	[CLOCK_MONOTONIC]		= &clock_monotonic,
-	[CLOCK_PROCESS_CPUTIME_ID]	= &clock_process,
-	[CLOCK_THREAD_CPUTIME_ID]	= &clock_thread,
-	[CLOCK_MONOTONIC_RAW]		= &clock_monotonic_raw,
-	[CLOCK_REALTIME_COARSE]		= &clock_realtime_coarse,
-	[CLOCK_MONOTONIC_COARSE]	= &clock_monotonic_coarse,
-	[CLOCK_BOOTTIME]		= &clock_boottime,
-	[CLOCK_REALTIME_ALARM]		= &alarm_clock,
-	[CLOCK_BOOTTIME_ALARM]		= &alarm_clock,
-	[CLOCK_TAI]			= &clock_tai,
-};
 
 /*
  * Initialize everything, well, just everything in Posix clocks/timers ;)
@@ -574,20 +481,6 @@
 	call_rcu(&tmr->it.rcu, k_itimer_rcu_free);
 }
 
-<<<<<<< HEAD
-static const struct k_clock *clockid_to_kclock(const clockid_t id)
-{
-	if (id < 0)
-		return (id & CLOCKFD_MASK) == CLOCKFD ?
-			&clock_posix_dynamic : &clock_posix_cpu;
-
-	if (id >= ARRAY_SIZE(posix_clocks) || !posix_clocks[id])
-		return NULL;
-	return posix_clocks[id];
-}
-
-=======
->>>>>>> f2c45807
 static int common_timer_create(struct k_itimer *new_timer)
 {
 	hrtimer_init(&new_timer->it.real.timer, new_timer->it_clock, 0);
@@ -973,11 +866,7 @@
 
 static inline int timer_delete_hook(struct k_itimer *timer)
 {
-<<<<<<< HEAD
-	const struct k_clock *kc = clockid_to_kclock(timer->it_clock);
-=======
 	const struct k_clock *kc = timer->kclock;
->>>>>>> f2c45807
 
 	if (WARN_ON_ONCE(!kc || !kc->timer_del))
 		return -EINVAL;
