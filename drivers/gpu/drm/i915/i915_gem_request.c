--- conflicted
+++ resolved
@@ -936,19 +936,6 @@
 	local_bh_enable(); /* Kick the execlists tasklet if just scheduled */
 }
 
-<<<<<<< HEAD
-static void reset_wait_queue(wait_queue_head_t *q, wait_queue_entry_t *wait)
-{
-	unsigned long flags;
-
-	spin_lock_irqsave(&q->lock, flags);
-	if (list_empty(&wait->entry))
-		__add_wait_queue(q, wait);
-	spin_unlock_irqrestore(&q->lock, flags);
-}
-
-=======
->>>>>>> 2ea659a9
 static unsigned long local_clock_us(unsigned int *cpu)
 {
 	unsigned long t;
