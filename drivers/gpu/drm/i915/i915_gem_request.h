--- conflicted
+++ resolved
@@ -123,14 +123,8 @@
 	 * It is used by the driver to then queue the request for execution.
 	 */
 	struct i915_sw_fence submit;
-<<<<<<< HEAD
-	struct i915_sw_fence execute;
 	wait_queue_entry_t submitq;
-	wait_queue_entry_t execq;
-=======
-	wait_queue_t submitq;
 	wait_queue_head_t execute;
->>>>>>> 2ea659a9
 
 	/* A list of everyone we wait upon, and everyone who waits upon us.
 	 * Even though we will not be submitted to the hardware before the
