--- conflicted
+++ resolved
@@ -234,17 +234,12 @@
 	__data_loc = ALIGN(4);		/* location in binary */
 	. = PAGE_OFFSET + TEXT_OFFSET;
 #else
-<<<<<<< HEAD
-	. = ALIGN(THREAD_SIZE);
-	__init_end = .;
-=======
-	__init_end = .;
 #ifdef CONFIG_ARM_KERNMEM_PERMS
 	. = ALIGN(1<<SECTION_SHIFT);
 #else
 	. = ALIGN(THREAD_SIZE);
 #endif
->>>>>>> 80d6b0c2
+	__init_end = .;
 	__data_loc = .;
 #endif
 
