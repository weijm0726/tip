/*
 * Copyright (C) 2009 Integration Software and Electronic Engineering.
 *
 * Modified from mach-omap2/board-generic.c
 *
 * This program is free software; you can redistribute it and/or modify
 * it under the terms of the GNU General Public License version 2 as
 * published by the Free Software Foundation.
 */

#include <linux/kernel.h>
#include <linux/init.h>
#include <linux/platform_device.h>
#include <linux/delay.h>
#include <linux/err.h>
#include <linux/clk.h>
#include <linux/io.h>
#include <linux/gpio.h>
#include <linux/interrupt.h>

#include <linux/regulator/machine.h>
#include <linux/i2c/twl.h>

#include <asm/mach-types.h>
#include <asm/mach/arch.h>

#include <plat/board.h>
#include <plat/common.h>
#include <plat/gpmc.h>
#include <plat/usb.h>
#include <plat/display.h>
#include <plat/onenand.h>

#include "mux.h"
#include "hsmmc.h"
#include "sdram-numonyx-m65kxxxxam.h"

#define IGEP2_SMSC911X_CS       5
#define IGEP2_SMSC911X_GPIO     176
#define IGEP2_GPIO_USBH_NRESET  24
#define IGEP2_GPIO_LED0_GREEN 	26
#define IGEP2_GPIO_LED0_RED 	27
#define IGEP2_GPIO_LED1_RED   	28
#define IGEP2_GPIO_DVI_PUP	170
#define IGEP2_GPIO_WIFI_NPD 	94
#define IGEP2_GPIO_WIFI_NRESET 	95

#if defined(CONFIG_MTD_ONENAND_OMAP2) || \
	defined(CONFIG_MTD_ONENAND_OMAP2_MODULE)

#define ONENAND_MAP             0x20000000

/* NAND04GR4E1A ( x2 Flash built-in COMBO POP MEMORY )
 * Since the device is equipped with two DataRAMs, and two-plane NAND
 * Flash memory array, these two component enables simultaneous program
 * of 4KiB. Plane1 has only even blocks such as block0, block2, block4
 * while Plane2 has only odd blocks such as block1, block3, block5.
 * So MTD regards it as 4KiB page size and 256KiB block size 64*(2*2048)
 */

static struct mtd_partition igep2_onenand_partitions[] = {
	{
		.name           = "X-Loader",
		.offset         = 0,
		.size           = 2 * (64*(2*2048))
	},
	{
		.name           = "U-Boot",
		.offset         = MTDPART_OFS_APPEND,
		.size           = 6 * (64*(2*2048)),
	},
	{
		.name           = "Environment",
		.offset         = MTDPART_OFS_APPEND,
		.size           = 2 * (64*(2*2048)),
	},
	{
		.name           = "Kernel",
		.offset         = MTDPART_OFS_APPEND,
		.size           = 12 * (64*(2*2048)),
	},
	{
		.name           = "File System",
		.offset         = MTDPART_OFS_APPEND,
		.size           = MTDPART_SIZ_FULL,
	},
};

static int igep2_onenand_setup(void __iomem *onenand_base, int freq)
{
       /* nothing is required to be setup for onenand as of now */
       return 0;
}

static struct omap_onenand_platform_data igep2_onenand_data = {
	.parts = igep2_onenand_partitions,
	.nr_parts = ARRAY_SIZE(igep2_onenand_partitions),
	.onenand_setup = igep2_onenand_setup,
	.dma_channel	= -1,	/* disable DMA in OMAP OneNAND driver */
};

static struct platform_device igep2_onenand_device = {
	.name		= "omap2-onenand",
	.id		= -1,
	.dev = {
		.platform_data = &igep2_onenand_data,
	},
};

void __init igep2_flash_init(void)
{
	u8		cs = 0;
	u8		onenandcs = GPMC_CS_NUM + 1;

	while (cs < GPMC_CS_NUM) {
		u32 ret = 0;
		ret = gpmc_cs_read_reg(cs, GPMC_CS_CONFIG1);

		/* Check if NAND/oneNAND is configured */
		if ((ret & 0xC00) == 0x800)
			/* NAND found */
			pr_err("IGEP v2: Unsupported NAND found\n");
		else {
			ret = gpmc_cs_read_reg(cs, GPMC_CS_CONFIG7);
			if ((ret & 0x3F) == (ONENAND_MAP >> 24))
				/* ONENAND found */
				onenandcs = cs;
		}
		cs++;
	}
	if (onenandcs > GPMC_CS_NUM) {
		pr_err("IGEP v2: Unable to find configuration in GPMC\n");
		return;
	}

	if (onenandcs < GPMC_CS_NUM) {
		igep2_onenand_data.cs = onenandcs;
		if (platform_device_register(&igep2_onenand_device) < 0)
			pr_err("IGEP v2: Unable to register OneNAND device\n");
	}
}

#else
void __init igep2_flash_init(void) {}
#endif

#if defined(CONFIG_SMSC911X) || defined(CONFIG_SMSC911X_MODULE)

#include <linux/smsc911x.h>

static struct smsc911x_platform_config igep2_smsc911x_config = {
	.irq_polarity	= SMSC911X_IRQ_POLARITY_ACTIVE_LOW,
	.irq_type	= SMSC911X_IRQ_TYPE_OPEN_DRAIN,
	.flags		= SMSC911X_USE_32BIT | SMSC911X_SAVE_MAC_ADDRESS  ,
	.phy_interface	= PHY_INTERFACE_MODE_MII,
};

static struct resource igep2_smsc911x_resources[] = {
	{
		.flags	= IORESOURCE_MEM,
	},
	{
		.start	= OMAP_GPIO_IRQ(IGEP2_SMSC911X_GPIO),
		.end	= OMAP_GPIO_IRQ(IGEP2_SMSC911X_GPIO),
		.flags	= IORESOURCE_IRQ | IORESOURCE_IRQ_LOWLEVEL,
	},
};

static struct platform_device igep2_smsc911x_device = {
	.name		= "smsc911x",
	.id		= 0,
	.num_resources	= ARRAY_SIZE(igep2_smsc911x_resources),
	.resource	= igep2_smsc911x_resources,
	.dev		= {
		.platform_data = &igep2_smsc911x_config,
	},
};

static inline void __init igep2_init_smsc911x(void)
{
	unsigned long cs_mem_base;

	if (gpmc_cs_request(IGEP2_SMSC911X_CS, SZ_16M, &cs_mem_base) < 0) {
		pr_err("IGEP v2: Failed request for GPMC mem for smsc911x\n");
		gpmc_cs_free(IGEP2_SMSC911X_CS);
		return;
	}

	igep2_smsc911x_resources[0].start = cs_mem_base + 0x0;
	igep2_smsc911x_resources[0].end   = cs_mem_base + 0xff;

	if ((gpio_request(IGEP2_SMSC911X_GPIO, "SMSC911X IRQ") == 0) &&
	    (gpio_direction_input(IGEP2_SMSC911X_GPIO) == 0)) {
		gpio_export(IGEP2_SMSC911X_GPIO, 0);
	} else {
		pr_err("IGEP v2: Could not obtain gpio for for SMSC911X IRQ\n");
		return;
	}

	platform_device_register(&igep2_smsc911x_device);
}

#else
static inline void __init igep2_init_smsc911x(void) { }
#endif

static struct omap_board_config_kernel igep2_config[] __initdata = {
};

static struct regulator_consumer_supply igep2_vmmc1_supply = {
	.supply		= "vmmc",
};

static struct regulator_consumer_supply igep2_vmmc2_supply = {
	.supply		= "vmmc",
};

/* VMMC1 for OMAP VDD_MMC1 (i/o) and MMC1 card */
static struct regulator_init_data igep2_vmmc1 = {
	.constraints = {
		.min_uV			= 1850000,
		.max_uV			= 3150000,
		.valid_modes_mask	= REGULATOR_MODE_NORMAL
					| REGULATOR_MODE_STANDBY,
		.valid_ops_mask		= REGULATOR_CHANGE_VOLTAGE
					| REGULATOR_CHANGE_MODE
					| REGULATOR_CHANGE_STATUS,
	},
	.num_consumer_supplies  = 1,
	.consumer_supplies      = &igep2_vmmc1_supply,
};

/* VMMC2 for OMAP VDD_MMC2 (i/o) and MMC2 WIFI */
static struct regulator_init_data igep2_vmmc2 = {
	.constraints = {
		.min_uV			= 1850000,
		.max_uV			= 3150000,
		.valid_modes_mask	= REGULATOR_MODE_NORMAL
					| REGULATOR_MODE_STANDBY,
		.valid_ops_mask		= REGULATOR_CHANGE_VOLTAGE
					| REGULATOR_CHANGE_MODE
					| REGULATOR_CHANGE_STATUS,
	},
	.num_consumer_supplies  = 1,
	.consumer_supplies      = &igep2_vmmc2_supply,
};

static struct omap2_hsmmc_info mmc[] = {
	{
		.mmc		= 1,
		.wires		= 4,
		.gpio_cd	= -EINVAL,
		.gpio_wp	= -EINVAL,
	},
	{
		.mmc		= 2,
		.wires		= 4,
		.gpio_cd	= -EINVAL,
		.gpio_wp	= -EINVAL,
	},
	{}      /* Terminator */
};

static int igep2_twl_gpio_setup(struct device *dev,
		unsigned gpio, unsigned ngpio)
{
	/* gpio + 0 is "mmc0_cd" (input/IRQ) */
	mmc[0].gpio_cd = gpio + 0;
	omap2_hsmmc_init(mmc);

	/* link regulators to MMC adapters ... we "know" the
	 * regulators will be set up only *after* we return.
	*/
	igep2_vmmc1_supply.dev = mmc[0].dev;
	igep2_vmmc2_supply.dev = mmc[1].dev;

	return 0;
};

static struct twl4030_gpio_platform_data igep2_gpio_data = {
	.gpio_base	= OMAP_MAX_GPIO_LINES,
	.irq_base	= TWL4030_GPIO_IRQ_BASE,
	.irq_end	= TWL4030_GPIO_IRQ_END,
	.use_leds	= false,
	.setup		= igep2_twl_gpio_setup,
};

static struct twl4030_usb_data igep2_usb_data = {
	.usb_mode	= T2_USB_MODE_ULPI,
};

static int igep2_enable_dvi(struct omap_dss_device *dssdev)
{
	gpio_direction_output(IGEP2_GPIO_DVI_PUP, 1);

	return 0;
}

static void igep2_disable_dvi(struct omap_dss_device *dssdev)
{
	gpio_direction_output(IGEP2_GPIO_DVI_PUP, 0);
}

static struct omap_dss_device igep2_dvi_device = {
	.type			= OMAP_DISPLAY_TYPE_DPI,
	.name			= "dvi",
	.driver_name		= "generic_panel",
	.phy.dpi.data_lines	= 24,
	.platform_enable	= igep2_enable_dvi,
	.platform_disable	= igep2_disable_dvi,
};

static struct omap_dss_device *igep2_dss_devices[] = {
	&igep2_dvi_device
};

static struct omap_dss_board_info igep2_dss_data = {
	.num_devices	= ARRAY_SIZE(igep2_dss_devices),
	.devices	= igep2_dss_devices,
	.default_device	= &igep2_dvi_device,
};

static struct platform_device igep2_dss_device = {
	.name	= "omapdss",
	.id	= -1,
	.dev	= {
		.platform_data = &igep2_dss_data,
	},
};

static struct regulator_consumer_supply igep2_vpll2_supply = {
	.supply	= "vdds_dsi",
	.dev	= &igep2_dss_device.dev,
};

static struct regulator_init_data igep2_vpll2 = {
	.constraints = {
		.name			= "VDVI",
		.min_uV			= 1800000,
		.max_uV			= 1800000,
		.apply_uV		= true,
		.valid_modes_mask	= REGULATOR_MODE_NORMAL
					| REGULATOR_MODE_STANDBY,
		.valid_ops_mask		= REGULATOR_CHANGE_MODE
					| REGULATOR_CHANGE_STATUS,
	},
	.num_consumer_supplies	= 1,
	.consumer_supplies	= &igep2_vpll2_supply,
};

static void __init igep2_display_init(void)
{
	if (gpio_request(IGEP2_GPIO_DVI_PUP, "GPIO_DVI_PUP") &&
	    gpio_direction_output(IGEP2_GPIO_DVI_PUP, 1))
		pr_err("IGEP v2: Could not obtain gpio GPIO_DVI_PUP\n");
}

#if defined(CONFIG_LEDS_GPIO) || defined(CONFIG_LEDS_GPIO_MODULE)
#include <linux/leds.h>

static struct gpio_led igep2_gpio_leds[] = {
	{
		.name = "led0:red",
		.gpio = IGEP2_GPIO_LED0_RED,
	},
	{
		.name = "led0:green",
		.default_trigger = "heartbeat",
		.gpio = IGEP2_GPIO_LED0_GREEN,
	},
	{
		.name = "led1:red",
		.gpio = IGEP2_GPIO_LED1_RED,
	},
};

static struct gpio_led_platform_data igep2_led_pdata = {
	.leds           = igep2_gpio_leds,
	.num_leds       = ARRAY_SIZE(igep2_gpio_leds),
};

static struct platform_device igep2_led_device = {
	 .name   = "leds-gpio",
	 .id     = -1,
	 .dev    = {
		 .platform_data  =  &igep2_led_pdata,
	},
};

static void __init igep2_init_led(void)
{
	platform_device_register(&igep2_led_device);
}

#else
static inline void igep2_init_led(void) {}
#endif

static struct platform_device *igep2_devices[] __initdata = {
	&igep2_dss_device,
};

static void __init igep2_init_irq(void)
{
	omap_board_config = igep2_config;
	omap_board_config_size = ARRAY_SIZE(igep2_config);
	omap2_init_common_hw(m65kxxxxam_sdrc_params, m65kxxxxam_sdrc_params);
	omap_init_irq();
	omap_gpio_init();
}

static struct twl4030_codec_audio_data igep2_audio_data = {
	.audio_mclk = 26000000,
};

static struct twl4030_codec_data igep2_codec_data = {
	.audio_mclk = 26000000,
	.audio = &igep2_audio_data,
};

static struct twl4030_platform_data igep2_twldata = {
	.irq_base	= TWL4030_IRQ_BASE,
	.irq_end	= TWL4030_IRQ_END,

	/* platform_data for children goes here */
	.usb		= &igep2_usb_data,
	.codec		= &igep2_codec_data,
	.gpio		= &igep2_gpio_data,
	.vmmc1          = &igep2_vmmc1,
	.vmmc2		= &igep2_vmmc2,
	.vpll2		= &igep2_vpll2,

};

static struct i2c_board_info __initdata igep2_i2c_boardinfo[] = {
	{
		I2C_BOARD_INFO("twl4030", 0x48),
		.flags		= I2C_CLIENT_WAKE,
		.irq		= INT_34XX_SYS_NIRQ,
		.platform_data	= &igep2_twldata,
	},
};

static int __init igep2_i2c_init(void)
{
	omap_register_i2c_bus(1, 2600, igep2_i2c_boardinfo,
			ARRAY_SIZE(igep2_i2c_boardinfo));
	/* Bus 3 is attached to the DVI port where devices like the pico DLP
	 * projector don't work reliably with 400kHz */
	omap_register_i2c_bus(3, 100, NULL, 0);
	return 0;
}

static struct omap_musb_board_data musb_board_data = {
	.interface_type		= MUSB_INTERFACE_ULPI,
	.mode			= MUSB_OTG,
	.power			= 100,
};

static const struct ehci_hcd_omap_platform_data ehci_pdata __initconst = {
<<<<<<< HEAD
	.port_mode[0] = EHCI_HCD_OMAP_MODE_UNKNOWN,
	.port_mode[1] = EHCI_HCD_OMAP_MODE_PHY,
=======
	.port_mode[0] = EHCI_HCD_OMAP_MODE_PHY,
	.port_mode[1] = EHCI_HCD_OMAP_MODE_UNKNOWN,
>>>>>>> e40152ee
	.port_mode[2] = EHCI_HCD_OMAP_MODE_UNKNOWN,

	.phy_reset = true,
	.reset_gpio_port[0] = IGEP2_GPIO_USBH_NRESET,
	.reset_gpio_port[1] = -EINVAL,
	.reset_gpio_port[2] = -EINVAL,
};

#ifdef CONFIG_OMAP_MUX
static struct omap_board_mux board_mux[] __initdata = {
	{ .reg_offset = OMAP_MUX_TERMINATOR },
};
#else
#define board_mux	NULL
#endif

static void __init igep2_init(void)
{
	omap3_mux_init(board_mux, OMAP_PACKAGE_CBB);
	igep2_i2c_init();
	platform_add_devices(igep2_devices, ARRAY_SIZE(igep2_devices));
	omap_serial_init();
	usb_musb_init(&musb_board_data);
	usb_ehci_init(&ehci_pdata);

	igep2_flash_init();
	igep2_init_led();
	igep2_display_init();
	igep2_init_smsc911x();

	/* GPIO userspace leds */
#if !defined(CONFIG_LEDS_GPIO) && !defined(CONFIG_LEDS_GPIO_MODULE)
	if ((gpio_request(IGEP2_GPIO_LED0_RED, "led0:red") == 0) &&
	    (gpio_direction_output(IGEP2_GPIO_LED0_RED, 1) == 0)) {
		gpio_export(IGEP2_GPIO_LED0_RED, 0);
		gpio_set_value(IGEP2_GPIO_LED0_RED, 0);
	} else
		pr_warning("IGEP v2: Could not obtain gpio GPIO_LED0_RED\n");

	if ((gpio_request(IGEP2_GPIO_LED0_GREEN, "led0:green") == 0) &&
	    (gpio_direction_output(IGEP2_GPIO_LED0_GREEN, 1) == 0)) {
		gpio_export(IGEP2_GPIO_LED0_GREEN, 0);
		gpio_set_value(IGEP2_GPIO_LED0_GREEN, 0);
	} else
		pr_warning("IGEP v2: Could not obtain gpio GPIO_LED0_GREEN\n");

	if ((gpio_request(IGEP2_GPIO_LED1_RED, "led1:red") == 0) &&
	    (gpio_direction_output(IGEP2_GPIO_LED1_RED, 1) == 0)) {
		gpio_export(IGEP2_GPIO_LED1_RED, 0);
		gpio_set_value(IGEP2_GPIO_LED1_RED, 0);
	} else
		pr_warning("IGEP v2: Could not obtain gpio GPIO_LED1_RED\n");
#endif

	/* GPIO W-LAN + Bluetooth combo module */
	if ((gpio_request(IGEP2_GPIO_WIFI_NPD, "GPIO_WIFI_NPD") == 0) &&
	    (gpio_direction_output(IGEP2_GPIO_WIFI_NPD, 1) == 0)) {
		gpio_export(IGEP2_GPIO_WIFI_NPD, 0);
/* 		gpio_set_value(IGEP2_GPIO_WIFI_NPD, 0); */
	} else
		pr_warning("IGEP v2: Could not obtain gpio GPIO_WIFI_NPD\n");

	if ((gpio_request(IGEP2_GPIO_WIFI_NRESET, "GPIO_WIFI_NRESET") == 0) &&
	    (gpio_direction_output(IGEP2_GPIO_WIFI_NRESET, 1) == 0)) {
		gpio_export(IGEP2_GPIO_WIFI_NRESET, 0);
		gpio_set_value(IGEP2_GPIO_WIFI_NRESET, 0);
		udelay(10);
		gpio_set_value(IGEP2_GPIO_WIFI_NRESET, 1);
	} else
		pr_warning("IGEP v2: Could not obtain gpio GPIO_WIFI_NRESET\n");
}

static void __init igep2_map_io(void)
{
	omap2_set_globals_343x();
	omap34xx_map_common_io();
}

MACHINE_START(IGEP0020, "IGEP v2 board")
	.phys_io	= 0x48000000,
	.io_pg_offst	= ((0xfa000000) >> 18) & 0xfffc,
	.boot_params	= 0x80000100,
	.map_io		= igep2_map_io,
	.init_irq	= igep2_init_irq,
	.init_machine	= igep2_init,
	.timer		= &omap_timer,
MACHINE_END<|MERGE_RESOLUTION|>--- conflicted
+++ resolved
@@ -458,13 +458,8 @@
 };
 
 static const struct ehci_hcd_omap_platform_data ehci_pdata __initconst = {
-<<<<<<< HEAD
-	.port_mode[0] = EHCI_HCD_OMAP_MODE_UNKNOWN,
-	.port_mode[1] = EHCI_HCD_OMAP_MODE_PHY,
-=======
 	.port_mode[0] = EHCI_HCD_OMAP_MODE_PHY,
 	.port_mode[1] = EHCI_HCD_OMAP_MODE_UNKNOWN,
->>>>>>> e40152ee
 	.port_mode[2] = EHCI_HCD_OMAP_MODE_UNKNOWN,
 
 	.phy_reset = true,
